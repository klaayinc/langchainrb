# frozen_string_literal: true

module Langchain::LLM
  # LLM interface for OpenAI APIs: https://platform.openai.com/overview
  #
  # Gem requirements:
  #    gem "ruby-openai", "~> 6.3.0"
  #
  # Usage:
  #    llm = Langchain::LLM::OpenAI.new(
  #      api_key: ENV["OPENAI_API_KEY"],
  #      llm_options: {}, # Available options: https://github.com/alexrudall/ruby-openai/blob/main/lib/openai/client.rb#L5-L13
  #      default_options: {}
  #    )
  class OpenAI < Base
    DEFAULTS = {
      n: 1,
      chat_model: "gpt-4o-mini",
      embedding_model: "text-embedding-3-small"
    }.freeze

    EMBEDDING_SIZES = {
      "text-embedding-ada-002" => 1536,
      "text-embedding-3-large" => 3072,
      "text-embedding-3-small" => 1536
    }.freeze

    # Initialize an OpenAI LLM instance
    #
    # @param api_key [String] The API key to use
    # @param client_options [Hash] Options to pass to the OpenAI::Client constructor
    def initialize(api_key:, llm_options: {}, default_options: {})
      depends_on "ruby-openai", req: "openai"

      llm_options[:log_errors] = Langchain.logger.debug? unless llm_options.key?(:log_errors)

      @client = ::OpenAI::Client.new(access_token: api_key, **llm_options) do |f|
        f.response :logger, Langchain.logger, {headers: true, bodies: true, errors: true}
      end

      @defaults = DEFAULTS.merge(default_options)
      chat_parameters.update(
        model: {default: @defaults[:chat_model]},
        logprobs: {},
        top_logprobs: {},
        n: {default: @defaults[:n]},
        temperature: {default: @defaults[:temperature]},
        user: {},
        response_format: {default: @defaults[:response_format]}
      )
      chat_parameters.ignore(:top_k)
    end

    # Generate an embedding for a given text
    #
    # @param text [String] The text to generate an embedding for
    # @param model [String] ID of the model to use
    # @param encoding_format [String] The format to return the embeddings in. Can be either float or base64.
    # @param user [String] A unique identifier representing your end-user
    # @return [Langchain::LLM::OpenAIResponse] Response object
    def embed(
      text:,
      model: defaults[:embedding_model],
      encoding_format: nil,
      user: nil,
      dimensions: @defaults[:dimensions]
    )
      raise ArgumentError.new("text argument is required") if text.empty?
      raise ArgumentError.new("model argument is required") if model.empty?
      raise ArgumentError.new("encoding_format must be either float or base64") if encoding_format && %w[float base64].include?(encoding_format)

      parameters = {
        input: text,
        model: model
      }
      parameters[:encoding_format] = encoding_format if encoding_format
      parameters[:user] = user if user

      if dimensions
        parameters[:dimensions] = dimensions
      elsif EMBEDDING_SIZES.key?(model)
        parameters[:dimensions] = EMBEDDING_SIZES[model]
      end

      # dimensions parameter not supported by text-embedding-ada-002 model
      parameters.delete(:dimensions) if model == "text-embedding-ada-002"

      response = with_api_error_handling do
        client.embeddings(parameters: parameters)
      end

      Langchain::LLM::OpenAIResponse.new(response)
    end

    # rubocop:disable Style/ArgumentsForwarding
    # Generate a completion for a given prompt
    #
    # @param prompt [String] The prompt to generate a completion for
    # @param params [Hash] The parameters to pass to the `chat()` method
    # @return [Langchain::LLM::OpenAIResponse] Response object
    # @deprecated Use {chat} instead.
    def complete(prompt:, **params)
      Langchain.logger.warn "DEPRECATED: `Langchain::LLM::OpenAI#complete` is deprecated, and will be removed in the next major version. Use `Langchain::LLM::OpenAI#chat` instead."

      if params[:stop_sequences]
        params[:stop] = params.delete(:stop_sequences)
      end
      # Should we still accept the `messages: []` parameter here?
      messages = [{role: "user", content: prompt}]
      chat(messages: messages, **params)
    end

    # rubocop:enable Style/ArgumentsForwarding

    # Generate a chat completion for given messages.
    #
    # @param [Hash] params unified chat parmeters from [Langchain::LLM::Parameters::Chat::SCHEMA]
    # @option params [Array<Hash>] :messages List of messages comprising the conversation so far
    # @option params [String] :model ID of the model to use
    def chat(params = {}, &block)
      parameters = chat_parameters.to_params(params)
      parameters[:metadata] = params[:metadata] if params[:metadata]

      raise ArgumentError.new("messages argument is required") if Array(parameters[:messages]).empty?
      raise ArgumentError.new("model argument is required") if parameters[:model].to_s.empty?
      if parameters[:tool_choice] && Array(parameters[:tools]).empty?
        raise ArgumentError.new("'tool_choice' is only allowed when 'tools' are specified.")
      end

      if block
        @response_chunks = []
        parameters[:stream_options] = {include_usage: true}
        parameters[:stream] = proc do |chunk, _bytesize|
          chunk_content = chunk.dig("choices", 0) || {}
          @response_chunks << chunk
          yield chunk_content
        end
      end

      response = with_api_error_handling do
        client.chat(parameters: parameters)
      end

      response = response_from_chunks if block
      reset_response_chunks

      Langchain::LLM::OpenAIResponse.new(response)
    end

    # Generate a summary for a given text
    #
    # @param text [String] The text to generate a summary for
    # @return [String] The summary
    def summarize(text:)
      prompt_template = Langchain::Prompt.load_from_path(
        file_path: Langchain.root.join("langchain/llm/prompts/summarize_template.yaml")
      )
      prompt = prompt_template.format(text: text)

      complete(prompt: prompt)
    end

    def default_dimensions
      @defaults[:dimensions] || EMBEDDING_SIZES.fetch(defaults[:embedding_model])
    end

    private

    attr_reader :response_chunks

    def reset_response_chunks
      @response_chunks = []
    end

    def with_api_error_handling
<<<<<<< HEAD
      response = yield
      return if response.nil? || response.empty?

      raise Langchain::LLM::ApiError.new "OpenAI API error: #{response.dig("error", "message")}" if response&.dig("error")

      response
    rescue Faraday::Error => e
      if Object.const_defined?("Harpoon")
        Harpoon.create(issue: "openai_transient_error", event: e.class, payload: e.response)
      end

      raise unless e.response.respond_to?(:dig)

      req_method = e.response.dig(:request, :method)
      req_url = e.response.dig(:request, :url)
      req_params = e.response.dig(:request, :params)
      req_headers = e.response.dig(:request, :headers)
      req_body = e.response.dig(:request, :body)
      res_status = e.response[:status]
      res_headers = e.response[:headers]
      res_body = e.response[:body]

      new_e = Langchain::LLM::ApiError.new <<~ERR
        OpenAI API error: Server responded with #{res_status}
        --- Request ---
        #{req_method.upcase} #{req_url} #{req_params}
        Headers:
        #{req_headers}
        Body:
        #{req_body}
        --- Response ---
        Headers:
        #{res_headers}
        Body:
        #{res_body}
      ERR

      if Object.const_defined?("Sentry")
        Sentry.capture_exception(new_e)
      end
=======
      attempts = Integer(@defaults[:retry_attempts] || 0)
      base_backoff = Float(@defaults[:retry_backoff_base] || 0.5)
      tries = 0

      begin
        response = yield
        return if response.nil? || response.empty?

        raise Langchain::LLM::ApiError.new "OpenAI API error: #{response.dig("error", "message")}" if response&.dig("error")

        response
      rescue Faraday::Error => e
        # Retry on transient HTTP statuses/timeouts/connection failures if configured
        res_status = (e.response && e.response[:status])
        transient_status = res_status && (res_status == 429 || (res_status >= 500 && res_status < 600))
        is_timeout = defined?(Faraday::TimeoutError) && e.is_a?(Faraday::TimeoutError)
        is_connection_failed = defined?(Faraday::ConnectionFailed) && e.is_a?(Faraday::ConnectionFailed)

        if tries < attempts && (transient_status || is_timeout || is_connection_failed)
          sleep(base_backoff * (2 ** tries))
          tries += 1
          retry
        end

        # Timeouts/connection failures without response or after exhausting retries
        if is_timeout
          new_e = Langchain::LLM::TimeoutError.new("OpenAI API timeout: #{e.message}")
          Sentry.capture_exception(new_e) if Object.const_defined?("Sentry")
          raise new_e
        elsif is_connection_failed
          new_e = Langchain::LLM::ConnectionError.new("OpenAI API connection failed: #{e.message}")
          Sentry.capture_exception(new_e) if Object.const_defined?("Sentry")
          raise new_e
        end

        raise unless e.response.respond_to?(:dig)

        req_method = e.response.dig(:request, :method)
        req_url = e.response.dig(:request, :url)
        req_params = e.response.dig(:request, :params)
        req_headers = e.response.dig(:request, :headers)
        req_body = e.response.dig(:request, :body)
        res_headers = e.response[:headers]
        res_body = e.response[:body]

        message = <<~ERR
          OpenAI API error: Server responded with #{res_status}
          --- Request ---
          #{req_method&.upcase} #{req_url} #{req_params}
          Headers:
          #{req_headers}
          Body:
          #{req_body}
          --- Response ---
          Headers:
          #{res_headers}
          Body:
          #{res_body}
        ERR

        error_class = case res_status
        when 400 then Langchain::LLM::BadRequestError
        when 401 then Langchain::LLM::UnauthorizedError
        when 403 then Langchain::LLM::ForbiddenError
        when 404 then Langchain::LLM::NotFoundError
        when 409 then Langchain::LLM::ConflictError
        when 422 then Langchain::LLM::UnprocessableEntityError
        when 429 then Langchain::LLM::RateLimitError
        when 503 then Langchain::LLM::ServiceUnavailableError
        when 500..599 then Langchain::LLM::ServerError
        else Langchain::LLM::ApiError
        end

        new_e = error_class.new(message)
>>>>>>> 73006343

        if Object.const_defined?("Sentry")
          Sentry.capture_exception(new_e)
        end

        raise new_e
      end
    end

    def response_from_chunks
      grouped_chunks = @response_chunks
        .group_by { |chunk| chunk.dig("choices", 0, "index") }
        .except(nil) # the last chunk (that contains the token usage) has no index
      final_choices = grouped_chunks.map do |index, chunks|
        {
          "index" => index,
          "message" => {
            "role" => "assistant",
            "content" => chunks.map { |chunk| chunk.dig("choices", 0, "delta", "content") }.join,
            "tool_calls" => tool_calls_from_choice_chunks(chunks)
          }.compact,
          "finish_reason" => chunks.last.dig("choices", 0, "finish_reason")
        }
      end
      @response_chunks.first&.slice("id", "object", "created", "model")&.merge({"choices" => final_choices, "usage" => @response_chunks.last["usage"]})
    end

    def tool_calls_from_choice_chunks(choice_chunks)
      tool_call_chunks = choice_chunks.select { |chunk| chunk.dig("choices", 0, "delta", "tool_calls") }
      return nil if tool_call_chunks.empty?

      tool_call_chunks.group_by { |chunk| chunk.dig("choices", 0, "delta", "tool_calls", 0, "index") }.map do |index, chunks|
        first_chunk = chunks.first

        {
          "id" => first_chunk.dig("choices", 0, "delta", "tool_calls", 0, "id"),
          "type" => first_chunk.dig("choices", 0, "delta", "tool_calls", 0, "type"),
          "function" => {
            "name" => first_chunk.dig("choices", 0, "delta", "tool_calls", 0, "function", "name"),
            "arguments" => chunks.map { |chunk| chunk.dig("choices", 0, "delta", "tool_calls", 0, "function", "arguments") }.join
          }
        }
      end
    end
  end
end<|MERGE_RESOLUTION|>--- conflicted
+++ resolved
@@ -173,48 +173,6 @@
     end
 
     def with_api_error_handling
-<<<<<<< HEAD
-      response = yield
-      return if response.nil? || response.empty?
-
-      raise Langchain::LLM::ApiError.new "OpenAI API error: #{response.dig("error", "message")}" if response&.dig("error")
-
-      response
-    rescue Faraday::Error => e
-      if Object.const_defined?("Harpoon")
-        Harpoon.create(issue: "openai_transient_error", event: e.class, payload: e.response)
-      end
-
-      raise unless e.response.respond_to?(:dig)
-
-      req_method = e.response.dig(:request, :method)
-      req_url = e.response.dig(:request, :url)
-      req_params = e.response.dig(:request, :params)
-      req_headers = e.response.dig(:request, :headers)
-      req_body = e.response.dig(:request, :body)
-      res_status = e.response[:status]
-      res_headers = e.response[:headers]
-      res_body = e.response[:body]
-
-      new_e = Langchain::LLM::ApiError.new <<~ERR
-        OpenAI API error: Server responded with #{res_status}
-        --- Request ---
-        #{req_method.upcase} #{req_url} #{req_params}
-        Headers:
-        #{req_headers}
-        Body:
-        #{req_body}
-        --- Response ---
-        Headers:
-        #{res_headers}
-        Body:
-        #{res_body}
-      ERR
-
-      if Object.const_defined?("Sentry")
-        Sentry.capture_exception(new_e)
-      end
-=======
       attempts = Integer(@defaults[:retry_attempts] || 0)
       base_backoff = Float(@defaults[:retry_backoff_base] || 0.5)
       tries = 0
@@ -227,6 +185,9 @@
 
         response
       rescue Faraday::Error => e
+        if Object.const_defined?("Harpoon")
+          Harpoon.create(issue: "openai_transient_error", event: e.class, payload: (e.respond_to?(:response) ? e.response : nil))
+        end
         # Retry on transient HTTP statuses/timeouts/connection failures if configured
         res_status = (e.response && e.response[:status])
         transient_status = res_status && (res_status == 429 || (res_status >= 500 && res_status < 600))
@@ -289,7 +250,6 @@
         end
 
         new_e = error_class.new(message)
->>>>>>> 73006343
 
         if Object.const_defined?("Sentry")
           Sentry.capture_exception(new_e)
